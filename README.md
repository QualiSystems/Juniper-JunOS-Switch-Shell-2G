# Juniper-JunOS-Switch-Shell-2G
[![Build status](https://travis-ci.org/QualiSystems/Juniper-JunOS-Switch-Shell-2G.svg?branch=master)](https://travis-ci.org/QualiSystems/Juniper-JunOS-Switch-Shell-2G)
[![codecov](https://codecov.io/gh/QualiSystems/Juniper-JunOS-Switch-Shell-2G/branch/master/graph/badge.svg)](https://codecov.io/gh/QualiSystems/Juniper-JunOS-Switch-Shell-2G)




![](https://github.com/QualiSystems/cloudshell-shells-documentaion-templates/blob/master/cloudshell_logo.png)

# **Juniper JunOS Switch 2G Shell**  

Release date: December 2018

Shell version: 2.0.0

Document version: 1.1

# In This Guide

* [Overview](#overview)
* [Downloading the Shell](#downloading-the-shell)
* [Importing and Configuring the Shell](#importing-and-configuring-the-shell)
* [Updating Python Dependencies for Shells](#updating-python-dependencies-for-shells)
* [Typical Workflows](#typical-workflows)
* [References](#references)
* [Release Notes](#release-notes)


# Overview
A shell integrates a device model, application or other technology with CloudShell. A shell consists of a data model that defines how the device and its properties are modeled in CloudShell, along with automation that enables interaction with the device via CloudShell.

### Networking Shells
CloudShell's networking shells provide L2 or L3 connectivity between resources and/or Apps.

### **Juniper JunOS Switch 2G Shell**
The **Juniper JunOS Switch** shell provides you with connectivity and management capabilities such as device structure discovery and power management for the **Juniper JunOS Switch**. 

For more information on the **Juniper JunOS Switch**, see the official **Juniper JunOS** product documentation.

### Standard version
The **Juniper JunOS Switch 2G** shell is based on the Networking Shell Standard version **5.0.4**.

For detailed information about the shell’s structure and attributes, see the [Networking Shell Standard](https://github.com/QualiSystems/cloudshell-standards/blob/master/Documentation/networking_standard.md) in GitHub.

### Supported OS

▪ JunOS

### Requirements

Release: **Juniper JunOS Switch 2G Shell**

▪ CloudShell version: 8.3 the latest patch and above

▪ Certified models: Juniper SRX220

**Note:** If your CloudShell version does not support this shell, you should consider upgrading to a later version of CloudShell or contact customer support.

### Data Model

The shell's data model includes all shell metadata, families, and attributes.

#### **Juniper JunOS Switch Families and Models**

The Juniper JunOS Switch 2G shell families and models are listed in the following table:

|Family|Model|Description|
|:---|:---|:---|
|CS_Switch|Juniper JunOS Switch 2G|Generic Juniper JunOS Switch 2 Generation|
|CS_Chassis|Generic Chassis|Default Switch chassis|
|CS_Module|Generic Module|Modules located on the chassis|
|CS_SubModule|Generic Sub Module|Sub modules|
|CS_Port|Generic Port|Interface|
|CS_PortChannel|Generic Port Channel|Group of interfaces|
|CS_PowerPort|Generic Power Port|Power Supply module|

#### **Juniper JunOS Switch Attributes**

The attribute names and types are listed in the following section of the Networking Shell Standard:

https://github.com/QualiSystems/cloudshell-standards/blob/master/Documentation/networking_standard.md#attributes

### Automation
This section describes the automation (drivers) associated with the data model. The shell’s driver is provided as part of the shell package. There are two types of automation processes, Autoload and Resource. Autoload is executed when creating the resource in the **Inventory** dashboard, while resource commands are run in the sandbox.

The following resource commands are available on the **Juniper JunOS Switch**:

* Health Check
* Run Custom Command
* Save
* Restore
* Load Firmware

For detailed information on each of the above commands, see the following section of the Networking Shell Standard:

https://github.com/QualiSystems/cloudshell-standards/blob/master/Documentation/networking_standard.md#commands

# Downloading the Shell
The **Juniper JunOS Switch 2G** shell is available from the [Quali Community Integrations](https://community.quali.com/integrations) page. 

Download the files into a temporary location on your local machine. 

The shell comprises:

|File name|Description|
|:---|:---|
|JuniperJunosSwitchShell2G.zip|Juniper JunOS Switch 2G shell package|
|cloudshell-networking-juniper-junos2-gen-dependencies-package-2.0.X.zip|Shell Python dependencies (for offline deployments only)|

# Importing and Configuring the Shell
This section describes how to import the **Juniper JunOS Switch 2G** shell and configure and modify the shell’s devices.

### Importing the shell into CloudShell

**To import the shell into CloudShell:**
  1. Make sure you have the shell’s zip package. If not, download the shell from the [Quali Community's Integrations](https://community.quali.com/integrations) page.
  
  2. In CloudShell Portal, as Global administrator, open the **Manage – Shells** page.
  
  3. Click **Import**.
  
  4. In the dialog box, navigate to the shell's zip package, select it and click **Open**.<br><br>The shell is displayed in the **Shells** page and can be used by domain administrators in all CloudShell domains to create new inventory resources, as explained in [Adding Inventory Resources](http://help.quali.com/Online%20Help/9.0/Portal/Content/CSP/INVN/Add-Rsrc-Tmplt.htm?Highlight=adding%20inventory%20resources). 

### Offline installation of a shell

**Note:** Offline installation instructions are relevant only if CloudShell Execution Server has no access to PyPi. You can skip this section if your execution server has access to PyPi. For additional information, see the online help topic on offline dependencies.

In offline mode, import the shell into CloudShell and place any dependencies in the appropriate dependencies folder. The dependencies folder may differ, depending on the CloudShell version you are using:

* For CloudShell version 8.3 and above, see [Adding Shell and script packages to the local PyPi Server repository](#adding-shell-and-script-packages-to-the-local-pypi-server-repository).

* For CloudShell version 8.2, perform the appropriate procedure: [Adding Shell and script packages to the local PyPi Server repository](#adding-shell-and-script-packages-to-the-local-pypi-server-repository) or [Setting the python pythonOfflineRepositoryPath configuration key](#setting-the-python-pythonofflinerepositorypath-configuration-key).

* For CloudShell versions prior to 8.2, see [Setting the python pythonOfflineRepositoryPath configuration key](#setting-the-python-pythonofflinerepositorypath-configuration-key).

### Adding shell and script packages to the local PyPi Server repository
If your Quali Server and/or execution servers work offline, you will need to copy all required Python packages, including the out-of-the-box ones, to the PyPi Server's repository on the Quali Server computer (by default *C:\Program Files (x86)\QualiSystems\CloudShell\Server\Config\Pypi Server Repository*).

For more information, see [Configuring CloudShell to Execute Python Commands in Offline Mode](http://help.quali.com/Online%20Help/9.0/Portal/Content/Admn/Cnfgr-Pyth-Env-Wrk-Offln.htm?Highlight=Configuring%20CloudShell%20to%20Execute%20Python%20Commands%20in%20Offline%20Mode).

**To add Python packages to the local PyPi Server repository:**
  1. If you haven't created and configured the local PyPi Server repository to work with the execution server, perform the steps in [Add Python packages to the local PyPi Server repository (offline mode)](http://help.quali.com/Online%20Help/9.0/Portal/Content/Admn/Cnfgr-Pyth-Env-Wrk-Offln.htm?Highlight=offline%20dependencies#Add). 
  
  2. For each shell or script you add into CloudShell, do one of the following (from an online computer):
      * Connect to the Internet and download each dependency specified in the *requirements.txt* file with the following command: 
`pip download -r requirements.txt`. 
     The shell or script's requirements are downloaded as zip files.

      * In the [Quali Community's Integrations](https://community.quali.com/integrations) page, locate the shell and click the shell's **Download** link. In the page that is displayed, from the Downloads area, extract the dependencies package zip file.

3. Place these zip files in the local PyPi Server repository.
 
### Setting the python PythonOfflineRepositoryPath configuration key
Before PyPi Server was introduced as CloudShell’s python package management mechanism, the `PythonOfflineRepositoryPath` key was used to set the default offline package repository on the Quali Server machine, and could be used on specific Execution Server machines to set a different folder. 

**To set the offline python repository:**
1. Download the *cloudshell-networking-juniper-junos2-gen-dependencies-package-2.0.X.zip* file, see [Downloading the Shell](#downloading-the-shell).

2. Unzip it to a local repository. Make sure the execution server has access to this folder. 

3.  On the Quali Server machine, in the *~\CloudShell\Server\customer.config* file, add the following key to specify the path to the default python package folder (for all Execution Servers):  
	`<add key="PythonOfflineRepositoryPath" value="repository 
full path"/>`

4. If you want to override the default folder for a specific Execution Server, on the Execution Server machine, in the *~TestShell\Execution Server\customer.config* file, add the following key:  
	`<add key="PythonOfflineRepositoryPath" value="repository 
full path"/>`

5. Restart the Execution Server.

### Configuring a new resource
This section explains how to create a new resource from the shell.

In CloudShell, the component that models the device is called a resource. It is based on the shell that models the device and allows the CloudShell user and API to remotely control the device from CloudShell.

You can also modify existing resources, see [Managing Resources in the Inventory](http://help.quali.com/Online%20Help/9.0/Portal/Content/CSP/INVN/Mng-Rsrc-in-Invnt.htm?Highlight=managing%20resources).

**To create a resource for the device:**
  1. In the CloudShell Portal, in the **Inventory** dashboard, click **Add New**. 
     ![](https://github.com/QualiSystems/cloudshell-shells-documentaion-templates/blob/master/create_a_resource_device.png)
     
  2. From the list, select **Juniper JunOS Switch 2G** shell.
  
  3. Enter the **Name** and **IP address** of the **Juniper JunOS Switch 2G**.
  
  4. Click **Create**.
  
  5. In the **Resource** dialog box, enter the device's settings. For details, see [Juniper JunOS Switch Attributes](#juniper-junos-switch-attributes). 
  
  6. Click **Continue**.<br><br>CloudShell validates the device’s settings and updates the new resource with the device’s structure.

# Updating Python Dependencies for Shells
This section explains how to update your Python dependencies folder. This is required when you upgrade a shell that uses new/updated dependencies. It applies to both online and offline dependencies.

### Updating offline Python dependencies
**To update offline Python dependencies:**
1. Download the latest Python dependencies package zip file locally.

2. Extract the zip file to the suitable offline package folder(s). 

3. Terminate the shell’s instance, as explained [here](http://help.quali.com/Online%20Help/9.0/Portal/Content/CSP/MNG/Mng-Exctn-Srv-Exct.htm#Terminat). 

### Updating online Python dependencies
In online mode, the execution server automatically downloads and extracts the appropriate dependencies file to the online Python dependencies repository every time a new instance of the driver or script is created.

**To update online Python dependencies:**
* If there is a live instance of the shell's driver or script, terminate the shell’s instance, as explained [here](http://help.quali.com/Online%20Help/9.0/Portal/Content/CSP/MNG/Mng-Exctn-Srv-Exct.htm#Terminat). If an instance does not exist, the execution server will download the Python dependencies the next time a command of the driver or script runs.

# Typical Workflows 

#### **Workflow 1** - *Save configuration* 
1. In CloudShell Portal, add the **Juniper JunOS Switch** resource to your blueprint and reserve the blueprint.

2. Run the **Save** resource command.

3. In the command inputs field, enter the following information:
	* **Folder Path**: (Mandatory) Folder path where configuration file will be saved, for example, *tftp://ipaddress/shared folder*.
	* **Configuration Type**: (Mandatory) Type of configuration that will be saved. Possible values are: **Startup** or **Running**. If left empty, the **Running** default configuration type will be used.
		- **Startup**: Configuration that is loaded when the device boots or powers up.
		- **Running**: Current configuration in the device. It may have been modified since the last boot.
	* **VRF Management Name**: (Optional) Virtual routing and forwarding name used to share same/overlapping sub-nets on the same core. If left empty, the **VRF Management Name** attribute on the root model will be used.
	
4. Click **Run**.<br><br>The **Startup** or **Running** configuration is saved to a file named *<ResourceName>-<startup/running-config>-<timestamp>*, which will be stored in the folder path you entered above.

#### **Workflow 2** - *Restore configuration* 
1. In CloudShell Portal, add the **Juniper JunOS Switch** resource to your blueprint and reserve the blueprint.

2. Run the **Restore** resource command.

3. In the command inputs field, enter the following information:
	* **Path**: (Mandatory) Full path of the configuration file, for example, *tftp://10.10.10.10/asdf*.
	* **Configuration Type**: (Mandatory) Type of configuration to restore. Possible values are: **Startup** or **Running**. If left empty, the **Running** default configuration type will be restored.
		- **Startup**: Configuration that is loaded when the device boots or powers up.
		- **Running**: Current configuration in the device. It may have been modified since the last boot.
	* **Restore Method**: (Optional) Restore method to use when restoring the configuration file. Possible values are **Override** or **Append**. If left empty, the **Override** method is used. 
	* **VRF Management Name**: (Optional) Virtual routing and forwarding name used to share same/overlapping sub-nets on the same core, if relevant. If left empty, the **VRF Management Name** attribute on the root model will be used.
	
4. Click **Run**.

#### **Workflow 3** - *Load firmware* 
1. In CloudShell Portal, add the **Juniper JunOS Switch** resource to your blueprint and reserve the blueprint.

2. Run the **Load Firmware** resource command. 

3. In the command inputs field, enter the following information:
	* **Remote Host**: (Mandatory) Full path to the firmware file to load on the device.
	* **VRF Management Name**: (Optional) Virtual routing and forwarding name used to share same/overlapping sub-nets on the same core, if relevant. If left empty, the **VRF Management Name** attribute on the root model will be used.
	
4. Click **Run**.

# References
To download and share integrations, see [Quali Community's Integrations](https://community.quali.com/integrations). 

For instructional training and documentation, see [Quali University](https://www.quali.com/university/).

To suggest an idea for the product, see [Quali's Idea box](https://community.quali.com/ideabox). 

To connect with Quali users and experts from around the world, ask questions and discuss issues, see [Quali's Community forums](https://community.quali.com/forums). 

# Release Notes 

### What's New

For release updates, see the shell's [GitHub releases page](https://github.com/QualiSystems/Juniper-JunOS-Switch-Shell-2G/releases).

### Known Issues

* **Known Issue #15248**: Some switches don’t reflect the port channels' members correctly in the IEEE 802.3ad Link Aggregation MIB.
<<<<<<< HEAD
* **Known Issue #38226**: Juniper Shell may discover empty or incomplete structure due to an issue in JunOS firmware releases between 15.1R5 and 16.1R6. To fix please upgrade to JunOS 16.1R7-S5.2.
=======
* **Known Issue #38226**: Juniper Shell may discover empty or incomplete structure due to an issue in JunOS firmware releases between 15.1R5 and 16.1R6. To fix please upgrade to JunOS 16.1R7-S5.2.
>>>>>>> 8c336117
<|MERGE_RESOLUTION|>--- conflicted
+++ resolved
@@ -9,9 +9,11 @@
 
 # **Juniper JunOS Switch 2G Shell**  
 
-Release date: December 2018
-
-Shell version: 2.0.0
+Release date: September 2019
+
+Shell version: 3.0.0
+
+Python version: 3.7
 
 Document version: 1.1
 
@@ -266,8 +268,4 @@
 ### Known Issues
 
 * **Known Issue #15248**: Some switches don’t reflect the port channels' members correctly in the IEEE 802.3ad Link Aggregation MIB.
-<<<<<<< HEAD
 * **Known Issue #38226**: Juniper Shell may discover empty or incomplete structure due to an issue in JunOS firmware releases between 15.1R5 and 16.1R6. To fix please upgrade to JunOS 16.1R7-S5.2.
-=======
-* **Known Issue #38226**: Juniper Shell may discover empty or incomplete structure due to an issue in JunOS firmware releases between 15.1R5 and 16.1R6. To fix please upgrade to JunOS 16.1R7-S5.2.
->>>>>>> 8c336117
